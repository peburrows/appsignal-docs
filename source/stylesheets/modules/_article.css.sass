.mod-article
  position: relative
  max-width: 800px
  margin: 0 auto
  padding: 40px

  h1
    @extend %h-large
    margin-bottom: 20px

  h2
    @extend %h-normal
    margin-bottom: 10px
    border-bottom: 1px solid $border
    padding-bottom: 10px

  h3
    @extend %h-small
    margin-bottom: 5px

  h1, h2, h3
    a
      color: $font-heading
      text-decoration: none

  p + h1,
  p + h2,
  p + h3
    margin-top: 40px

  p, ul, ol
    color: $font-subheading

  p
    margin-bottom: 30px

  .intro
    @extend %t-large

  ul, ol
    margin-bottom: 24px
    list-style: disc inside

  ol
    list-style: decimal inside

  strong
    font-weight: 700

  img
    border: 35px solid rgb(236, 240, 242)
    max-width: 100%

  .notice
    background: mix($orange,white,5%)
    border: 1px solid mix($orange,white,30%)
    border-radius: $br
    padding: 15px 30px
    margin: 40px 0
    color: rgba($orange,0.8)

<<<<<<< HEAD
    p
      padding: 0
      margin: 0

=======
>>>>>>> b939b438
    code
      color: $dark

  .edit
    background: mix($blue,white,5%)
    border: 1px solid mix($blue,white,30%)
    border-radius: $br
    padding: 15px 30px
    margin: 40px 0 0
    text-align: center
    color: rgba($dark,0.8)

    +min-width(1050px)
      display: flex
      justify-content: space-between
      align-items: center

      a
        font-size: 0.9em
        background: $blue
        color: #fff
        border-radius: $br
        text-decoration: none
        padding: 5px 20px
        line-height: 28px
        margin-left: 20px
        +hocus
          background: lighten($blue,5)

  .highlight
    background: lighten($body-bg,3)
    border: 1px solid darken($border,5)
    padding: 0

    .gutter
      text-align: center !important
      width: 60px
      background: #fff

    table
      margin: 0

      td
        padding: 20px
        border: none
        background: none<|MERGE_RESOLUTION|>--- conflicted
+++ resolved
@@ -59,13 +59,10 @@
     margin: 40px 0
     color: rgba($orange,0.8)
 
-<<<<<<< HEAD
     p
       padding: 0
       margin: 0
 
-=======
->>>>>>> b939b438
     code
       color: $dark
 
